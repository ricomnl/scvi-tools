# Byte-compiled / optimized / DLL files
__pycache__/
*.py[cod]
*$py.class

# C extensions
*.so

# DS_Store
.DS_Store

# Distribution / packaging
.Python
env/
build/
develop-eggs/
dist/
downloads/
eggs/
.eggs/
lib/
lib64/
parts/
sdist/
var/
wheels/
*.egg-info/
.installed.cfg
*.egg
pip-wheel-metadata/

# PyInstaller
#  Usually these files are written by a python script from a template
#  before PyInstaller builds the exe, so as to inject date/other infos into it.
*.manifest
*.spec

# Installer logs
pip-log.txt
pip-delete-this-directory.txt

# Unit test / coverage reports
htmlcov/
.tox/
.coverage
.coverage.*
.cache
nosetests.xml
coverage.xml
*.cover
.hypothesis/
.pytest_cache/

# Translations
*.mo
*.pot

# Django stuff:
*.log
local_settings.py

# Flask stuff:
instance/
.webassets-cache

# Scrapy stuff:
.scrapy

# Sphinx documentation
docs/_build/
docs/api/reference/

# PyBuilder
target/

# Jupyter Notebook
.ipynb_checkpoints

# pyenv
.python-version

# celery beat schedule file
celerybeat-schedule

# SageMath parsed files
*.sage.py

# dotenv
.env

# virtualenv
.venv
venv/
ENV/

# Spyder project settings
.spyderproject
.spyproject

# Rope project settings
.ropeproject

# mkdocs documentation
/site

# mypy
.mypy_cache/

# PyCharm
.idea/

# Floobits
.floo
.flooignore

/data
.vscode/settings.json
<<<<<<< HEAD
.vscode/launch.json
poetry.lock
=======
poetry.lock

# local debugging
/local
>>>>>>> 59145024
<|MERGE_RESOLUTION|>--- conflicted
+++ resolved
@@ -115,12 +115,8 @@
 
 /data
 .vscode/settings.json
-<<<<<<< HEAD
 .vscode/launch.json
-poetry.lock
-=======
 poetry.lock
 
 # local debugging
-/local
->>>>>>> 59145024
+/local